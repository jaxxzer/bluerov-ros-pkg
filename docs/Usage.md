# Usage

Once you have completed [Setup](Setup.md), this guide will show you how to configure the software and launch the different ROS nodes.

## Safety

ROV thrusters can be very dangerous. If there is a safety concern at any point while using your ROV, immediately disable the thrusters. Here are three ways to do this, starting with the most convenient method:

1. Hit the red "B" button on the Xbox controller (if connected and configured as such)
1. Send the following command: `rostopic pub hazard_enable std_msgs/Bool false --once`
1. Disconnect power from the ROV by unplugging batteries and/or unplugging the umbilical

## ROS Node Overview

ROS "nodes" are small programs that each accomplish a specific task. A group of ROS nodes can be used together to operate an entire platform. Here are some common nodes and where they should be executed:

Node | Location
--- | ---
roscore | ROV or Workstation (ROV preferred)
teleop_xbox, joy | Workstation
rqt | Workstation
simple_pilot, pilot | ROV or Workstation (ROV preferred)
mavlink | ROV
raspicam_node | ROV

Node binaries can be executed directly, however we normally use launch files to run nodes in groups and to contain configuration parameters. The sections below contain the appropriate launch file for running each binary.

### roscore

The `roscore` node is the primary communications relay between other ROS nodes. ROS nodes cannot be ran without the `roscore` service and nodes running on remote machines must have the correct IP address of the intended `roscore`. This also starts the `rosout` debugging service. The `roscore` and`rosout` applications are started automatically when running a launch file if an active `roscore` cannot be found at the `ROS_MASTER_URI`.

### joy and teleop_xbox

The `joy` node connects to a generic Linux joystick and publishes changes in button and stick state.

The `teleop_xbox` node subscribes to the `joy` topic that the `joy` node produces. It converts the button and stick movements into translational and angular velocity commands and publishes these over the `cmd_vel` topic.

Both of the nodes can launch with the `teleop_xbox` launch file:

```bash
roslaunch bluerov teleop_xbox.launch
```

### rqt

The `rqt` framework is a collection of Qt widgets with ROS baked in. A custom "perspective" is available in this packages which pre-loads a Qt session with a variety of widgets useful with ROVs like displaying the live camera feed. This `rqt` perspective is the primary feedback for the human navigator on the surface. Launch it with:

```bash
roslaunch bluerov rqt.launch
```

Learn more about individual rqt widgets in the "ROS Introspection" section below.

### pilot and simple_pilot

The pilot nodes converts `cmd_vel` messages into thruster throttle commands. Only one node should be used at a time.

<<<<<<< HEAD
The `simple_pilot` node uses experimentally established gain with a specific set of decoupling terms to successfully control an ROV. When used in tandem with `rqt_reconfigure` (see the section on the subject), gains can be tested and tuned very quickly. Launch it with:

```bash
roslaunch bluerov simple_pilot.launch
```
=======
The `simple_pilot` node uses experimentally established gain with a specific set of decoupling terms to successfully control an ROV. When used in tandem with `rqt_reconfigure` ( [see the section on the subject](#dynamic-reconfiguration) ), gains can be tested and tuned very quickly.
>>>>>>> 6f9e04ec

The `pilot` node (still in work) automatically calculates gains from a thruster configuration stored in the robot URDF file.

### mavlink

The `mavlink` node relays messages over serial with a mavlink capable device (an APM in this case.) This is required if you are using an APM on your ROV. Launch it with:

```bash
roslaunch bluerov apm.launch
```

### raspicam_node

This service will publish a video stream over the network when a RaspberryPi camera is attached to a Raspberry Pi. Launch it with:

```bash
roslaunch bluerov camera.launch
```

## ROV Batch Launch

This package ships with the `rov_core` launch file to run all of the required programs on the ROV itself. With it, launching the BlueROV core services is as simple as:

```bash
ssh ubuntu@bluerov -c 'roslaunch bluerov rov_core.launch'
```

## ROS Over Multiple Machines

http://wiki.ros.org/ROS/NetworkSetup

http://wiki.ros.org/ROS/Tutorials/MultipleMachines

```bash
alias usebluerov='export ROS_MASTER_URI=http://bluerov:11311'
```

## ROS Introspection Nodes

ROS includes a variety of tools to interrogate a running system. This is a brief overview on a few of them.

### rostopic

The [rostopic](http://wiki.ros.org/rostopic?distro=indigo) command will list and display ROS network messages from the command line. With the BlueROV core services running, try the follow commands:

```bash
rostopic list
rostopic hz thruster
rostopic echo thruster
```

### rqt_graph

The [rqt_graph](http://wiki.ros.org/rqt_graph?distro=indigo) command displays all active nodes and shows the message subscribe/publish relationships between them. With all of the BlueROV nodes turned on, you should see a graph structure similar to this:

![rqt_graph](bluerov-rqt-graph.jpg)

### rqt_plot

The [rqt_plot](http://wiki.ros.org/rqt_plot) command is a quick and dirty way to plot ROS message data over time. Try the one of the following commands with the `pilot` and `teleop_xbox` nodes running:

```bash
rqt_plot /cmd_vel/linear/x /cmd_vel/linear/y /cmd_vel/linear/z /cmd_vel/angular/x /cmd_vel/angular/y /cmd_vel/angular/z
rqt_plot /thruster/commands/data[0] /thruster/commands/data[1] /thruster/commands/data[2] /thruster/commands/data[3] /thruster/commands/data[4] /thruster/commands/data[5]
```

![rqt_plot](bluerov-rqt-plot.jpg)

### rviz

TODO
TODO: rviz image

## Dynamic Reconfiguration

The `pilot` and `teleop_xbox` nodes can be configured while running using the command:

```bash
rosrun rqt_reconfigure rqt_reconfigure
```

![rqt_reconfigure](bluerov-rqt-reconfigure.jpg)

Note that configuration changes during runtime do not persist. Make sure to update the appropriate file in the `config/` directory to persist changes.

## Saving Data to ROS Bags

http://wiki.ros.org/rosbag

## Exporting Video from ROS Bags

Old process:

```bash
# terminal window 1
roscore
rosbag play -d 2 something.bag

# terminal window 2
mkdir export
cd export
rosrun image_view extract_images image:=/camera/image _image_transport:=compressed

# in terminal window 2 after export has finished
cd ..
mencoder "mf://export/*.jpg" -mf type=jpg:fps=30 -o output.mpg -speed 1 -ofps 30 -ovc lavc -lavcopts vcodec=mpeg2video:vbitrate=2500 -oac copy -of mpeg
 1341  mkdir bag1
```

## First Time Setup

### Thruster Configuration

The code base currently supports BlueRobotics T100 thrusters. The thrusters are labeled as:

Index | Code | Description
--- | --- | ---
0 | VL | Vertical Left
1 | VB | Vertical Back
2 | VR | Vertical Right
3 | FL | Forward Left
4 | LAT | Lateral
5 | FR | Forward Right

todo: how to wire up and test direction

### Setting Thruster Gains

todo

## Auto Launch ROS on Startup

https://github.com/clearpathrobotics/robot_upstart

## Trash Section

![BlueROV Schematic](BlueROV%20Schematic.jpg)

Note: The xml version of embedded diagrams can be modified with [https://www.draw.io/](https://www.draw.io/).<|MERGE_RESOLUTION|>--- conflicted
+++ resolved
@@ -55,15 +55,11 @@
 
 The pilot nodes converts `cmd_vel` messages into thruster throttle commands. Only one node should be used at a time.
 
-<<<<<<< HEAD
-The `simple_pilot` node uses experimentally established gain with a specific set of decoupling terms to successfully control an ROV. When used in tandem with `rqt_reconfigure` (see the section on the subject), gains can be tested and tuned very quickly. Launch it with:
+The `simple_pilot` node uses experimentally established gains with a specific set of decoupling terms to successfully control an ROV. When used in tandem with `rqt_reconfigure` ([see the section on the subject](#dynamic-reconfiguration)), gains can be tested and tuned very quickly. Launch `simple_pilot` with:
 
 ```bash
 roslaunch bluerov simple_pilot.launch
 ```
-=======
-The `simple_pilot` node uses experimentally established gain with a specific set of decoupling terms to successfully control an ROV. When used in tandem with `rqt_reconfigure` ( [see the section on the subject](#dynamic-reconfiguration) ), gains can be tested and tuned very quickly.
->>>>>>> 6f9e04ec
 
 The `pilot` node (still in work) automatically calculates gains from a thruster configuration stored in the robot URDF file.
 
